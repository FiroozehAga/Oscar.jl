
@Book{AL94,
  title         = {An Introduction to Gröbner Bases},
  author        = {Adams, William W. and Loustaunau, Philippe},
  series        = {Graduate studies in mathematics},
  doi           = {10.1090/gsm/003},
  url           = {https://doi.org/10.1090/gsm/003},
  year          = {1994},
  publisher     = {American Mathematical Society}
}

@Article{BDEPS04,
  author        = {Berry, Neil and Dubickas, Art\={u}ras and Elkies, Noam D.
                  and Poonen, Bjorn and Smyth, Chris},
  title         = {The conjugate dimension of algebraic numbers},
  journal       = {Q. J. Math.},
  fjournal      = {The Quarterly Journal of Mathematics},
  volume        = {55},
  year          = {2004},
  number        = {3},
  pages         = {237--252},
  doi           = {10.1093/qjmath/55.3.237},
  url           = {https://doi.org/10.1093/qjmath/55.3.237}
}

@InCollection{BDLP17,
  author        = {Böhm, Janko and Decker, Wolfram and Laplagne, Santiago
                  and Pfister, Gerhard},
  title         = {Local to global algorithms for the Gorenstein adjoint
                  ideal of a curve},
  booktitle     = {Algorithmic and experimental methods in algebra, geometry,
                  and number theory},
  pages         = {51--96},
  publisher     = {Springer, Cham},
  year          = {2017},
  doi           = {10.1007/978-3-319-70566-8_3},
  url           = {https://doi.org/10.1007/978-3-319-70566-8_3}
}

@InProceedings{BDLP19,
  title         = {Computing integral bases via localization and Hensel
                  lifting},
  author        = {Böhm, Janko and Decker, Wolfram and Laplagne, Santiago
                  and Pfister, Gerhard},
  url           = {https://hal.inria.fr/hal-02912148},
  booktitle     = {MEGA 2019 - International Conference on Effective Methods
                  in Algebraic Geometry},
  address       = {Madrid, Spain},
  year          = {2019},
  pdf           = {https://hal.inria.fr/hal-02912148/file/07.pdf}
}

@InProceedings{BES-E-D21,
  author        = {Berthomieu, J\'{e}r\'{e}my and Eder, Christian and Safey
                  El Din, Mohab},
  title         = {Msolve: A Library for Solving Polynomial Systems},
  year          = {2021},
  publisher     = {Association for Computing Machinery},
  address       = {New York, NY, USA},
  url           = {https://doi.org/10.1145/3452143.3465545},
  doi           = {10.1145/3452143.3465545},
  booktitle     = {Proceedings of the 2021 on International Symposium on
                  Symbolic and Algebraic Computation},
  pages         = {51-–58},
  location      = {Virtual Event, Russian Federation},
  series        = {ISSAC '21}
}

@Book{BH09,
  author        = {Bruns, Winfried and Herzog, Jürgen},
  title         = {Cohen-{M}acaulay rings},
  series        = {Cambridge Studies in Advanced Mathematics},
  volume        = {39},
  publisher     = {Cambridge University Press, Cambridge},
  year          = {2009},
  note          = {2nd edition}
}

@Article{BKR20,
  author        = {Böhm, Janko and Keicher, Simon and Ren, Yue},
  title         = {Computing {GIT}-fans with symmetry and the {M}ori chamber
                  decomposition of {$\overline{M}_{0,6}$}},
  journal       = {Math. Comp.},
  fjournal      = {Mathematics of Computation},
  volume        = {89},
  year          = {2020},
  number        = {326},
  pages         = {3003--3021},
  doi           = {10.1090/mcom/3546},
  url           = {https://doi.org/10.1090/mcom/3546}
}

@Article{BN07,
  author        = {Baker, Matthew and Norine, Serguei},
  title         = {Riemann-{R}och and {A}bel-{J}acobi theory on a finite
                  graph},
  journal       = {Adv. Math.},
  fjournal      = {Advances in Mathematics},
  volume        = {215},
  year          = {2007},
  number        = {2},
  pages         = {766--788},
  mrnumber      = {2355607},
  doi           = {10.1016/j.aim.2007.04.012},
  url           = {https://doi.org/10.1016/j.aim.2007.04.012}
}

@MastersThesis{Bhm99,
  author        = {Böhm, Janko},
  title         = {Parametrisierung rationaler Kurven},
  school        = {Universität Bayreuth},
  type          = {Diploma Thesis},
  year          = {1999}
}

@Book{CCNPW85,
  author        = {Conway, J. H. and Curtis, R. T. and Norton, S. P. and
                  Parker, R. A. and Wilson, R. A.},
  title         = {Atlas of finite groups},
  publisher     = {Oxford University Press},
  address       = {Eynsham},
  year          = {1985},
  pages         = {xxxiv+252},
  note          = {Maximal subgroups and ordinary characters for simple
                  groups, With computational assistance from J. G. Thackray},
  mrnumber      = {827219 (88g:20025)}
}

@Book{CLS11,
  author        = {Cox, David A. and Little, John B. and Schenck, Henry K.},
  title         = {Toric varieties},
  series        = {Graduate Studies in Mathematics},
  volume        = {124},
  pages         = {xxiv+841},
  year          = {2011},
  publisher     = {Providence, RI: American Mathematical Society (AMS)},
  mrnumber      = {2810322},
  doi           = {10.1090/gsm/124},
  url           = {https://doi.org/10.1090/gsm/124}
}

@Book{Cam99,
  author        = {Cameron, Peter J.},
  title         = {Permutation groups},
  series        = {London Mathematical Society Student Texts},
  volume        = {45},
  publisher     = {Cambridge University Press, Cambridge},
  year          = {1999},
  pages         = {x+220},
  doi           = {10.1017/CBO9780511623677},
  url           = {https://doi.org/10.1017/CBO9780511623677}
}

@InCollection{Chr91,
  author        = {Christophersen, Jan Arthur},
  title         = {On the components and discriminant of the versal base
                  space of cyclic quotient singularities},
  booktitle     = {Singularity theory and its applications, Part {I}
                  ({C}oventry, 1988/1989)},
  series        = {Lecture Notes in Math.},
  volume        = {1462},
  pages         = {81--92},
  publisher     = {Springer, Berlin},
  year          = {1991},
  doi           = {10.1007/BFb0086376},
  url           = {https://doi.org/10.1007/BFb0086376}
}

@Book{Coh00,
  author        = {Cohen, Henri},
  title         = {Advanced topics in computational number theory},
  series        = {Graduate Texts in Mathematics},
  volume        = {193},
  publisher     = {Springer-Verlag, New York},
  year          = {2000},
  pages         = {xvi+578},
  doi           = {10.1007/978-1-4419-8489-0},
  url           = {https://doi.org/10.1007/978-1-4419-8489-0}
}

@Book{Coh93,
  author        = {Cohen, Henri},
  title         = {A course in computational algebraic number theory},
  series        = {Graduate Texts in Mathematics},
  volume        = {138},
  publisher     = {Springer-Verlag, Berlin},
  year          = {1993},
  pages         = {xii+534},
  doi           = {10.1007/978-3-662-02945-9},
  url           = {https://doi.org/10.1007/978-3-662-02945-9}
}

@Misc{DF20,
  author        = {De Franceschi, G.},
  title         = {Centralizers and conjugacy classes in finite classical
                  groups},
  howpublished  = {arXiv:2008.12651},
  url           = {http://export.arxiv.org/abs/2008.12651},
  bibkey        = {{DF20}},
  year          = 2020
}

@Article{DFO13,
  author        = {Detinko, A. S. and Flannery, D. L. and O'Brien, E. A.},
  title         = {Recognizing finite matrix groups over infinite fields},
  journal       = {J. Symbolic Comput.},
  fjournal      = {Journal of Symbolic Computation},
  volume        = {50},
  year          = {2013},
  pages         = {100--109},
  doi           = {10.1016/j.jsc.2012.04.002},
  url           = {https://doi.org/10.1016/j.jsc.2012.04.002}
}

@InCollection{DGP99,
  author        = {Decker, Wolfram and Greuel, Gert-Martin and Pfister,
                  Gerhard},
  title         = {Primary decomposition: algorithms and comparisons},
  booktitle     = {Algorithmic algebra and number theory. Selected papers
                  from a conference, Heidelberg, Germany, October 1997},
  pages         = {187--220},
  publisher     = {Springer, Berlin},
  year          = {1999},
  doi           = {10.1007/978-3-642-59932-3},
  url           = {https://doi.org/10.1007/978-3-642-59932-3}
}

@Article{DHS98,
  author        = {Decker, Wolfram and Heydtmann, Agnes Eileen and Schreyer,
                  Frank-Olaf},
  title         = {Generating a {N}oetherian normalization of the invariant
                  ring of a finite group},
  journal       = {J. Symbolic Comput.},
  fjournal      = {Journal of Symbolic Computation},
  volume        = {25},
  year          = {1998},
  number        = {6},
  pages         = {727--731},
  doi           = {10.1006/jsco.1997.0196},
  url           = {https://doi.org/10.1006/jsco.1997.0196}
}

@InCollection{DJ98,
  author        = {Decker, Wolfram and de Jong, Theo},
  title         = {Gröbner bases and invariant theory},
  booktitle     = {Gröbner bases and applications. Based on a course for
                  young researchers, January 1998, and the conference "33
                  years of Gröbner bases", Linz, Austria, February 2--4,
                  1998},
  series        = {London Math. Soc. Lecture Note Ser.},
  volume        = {251},
  pages         = {61--89},
  publisher     = {Cambridge Univ. Press, Cambridge},
  year          = {1998},
  doi           = {10.1017/CBO9780511565847.005},
  url           = {https://doi.org/10.1017/CBO9780511565847.005},
  mrnumber      = {1699814}
}

@Book{DK15,
  author        = {Derksen, Harm and Kemper, Gregor},
  title         = {Computational invariant theory. With two appendices by
                  Vladimir L. Popov, and an addendum by Norbert A'Campo and
                  Popov, 2nd enlarged edition, Invariant Theory and Algebraic
                  Transformation Groups, VIII},
  series        = {Encyclopaedia of Mathematical Sciences},
  volume        = {130},
  edition       = {enlarged},
  publisher     = {Springer, Heidelberg},
  year          = {2015},
  pages         = {xxii+366},
  doi           = {10.1007/978-3-662-48422-7},
  url           = {https://doi.org/10.1007/978-3-662-48422-7}
}

@Book{DL06,
  author        = {Decker, Wolfram and Lossen, Christoph},
  title         = {Computing in algebraic geometry. A quick start using
                  SINGULAR},
  series        = {Algorithms and Computation in Mathematics},
  volume        = {16},
  publisher     = {Springer-Verlag, Berlin; Hindustan Book Agency, New
                  Delhi},
  year          = {2006},
  pages         = {xvi+327},
  doi           = {10.1007/3-540-28993-3},
  url           = {https://doi.org/10.1007/3-540-28993-3}
}

@Book{DLRS10,
  author        = {De Loera, Jesús A. and Rambau, Jörg and Santos,
                  Francisco},
  title         = {Triangulations. Structures for algorithms and
                  applications},
  series        = {Algorithms and Computation in Mathematics},
  volume        = {25},
  publisher     = {Springer-Verlag},
  address       = {Berlin},
  year          = {2010},
  bibkey        = {DLRS10},
  pages         = {xiv+535},
  doi           = {10.1007/978-3-642-12971-1},
  zbl           = {1207.52002}
}

@Book{DP13,
  author        = {Decker, Wolfram and Pfister, Gerhard},
  title         = {A first course in computational algebraic geometry},
  series        = {African Institute of Mathematics (AIMS) Library Series},
  publisher     = {Cambridge University Press, Cambridge},
  year          = {2013},
  pages         = {viii+118},
  doi           = {10.1017/CBO9781139565769},
  url           = {https://doi.org/10.1017/CBO9781139565769}
}

@Article{Der99,
  author        = {Derksen, Harm},
  title         = {Computation of invariants for reductive groups},
  fjournal      = {Advances in Mathematics},
  journal       = {Adv. Math.},
  volume        = {141},
  number        = {2},
  pages         = {366--384},
  year          = {1999},
  doi           = {10.1006/aima.1998.1787}
}

@Article{EHV92,
  author        = {Eisenbud, David and Huneke, Craig and Vasconcelos,
                  Wolmer},
  title         = {Direct methods for primary decomposition},
  journal       = {Invent. Math.},
  fjournal      = {Inventiones Mathematicae},
  volume        = {110},
  year          = {1992},
  number        = {2},
  pages         = {207--235},
  doi           = {10.1007/BF01231331},
  url           = {https://doi.org/10.1007/BF01231331}
}

@Article{EM16,
  author        = {Eser, Zekiye Sahin and Matusevich, Laura Felicia},
  title         = {Decompositions of cellular binomial ideals},
  journal       = {J. Lond. Math. Soc. (2)},
  fjournal      = {Journal of the London Mathematical Society. Second
                  Series},
  volume        = {94},
  year          = {2016},
  number        = {2},
  pages         = {409--426},
  doi           = {10.1112/jlms/jdw012},
  url           = {https://doi.org/10.1112/jlms/jdw012}
}

@Article{EM19,
  author        = {Eser, Zekiye Sahin and Matusevich, Laura Felicia},
  title         = {Corrigendum: Decompositions of cellular binomial ideals:
                  (J. Lond. Math. Soc. 94 (2016) 409--426)},
  journal       = {J. Lond. Math. Soc. (2)},
  fjournal      = {Journal of the London Mathematical Society. Second
                  Series},
  volume        = {100},
  year          = {2019},
  number        = {2},
  pages         = {717--719},
  doi           = {10.1112/jlms.12232},
  url           = {https://doi.org/10.1112/jlms.12232}
}

@Article{ES96,
  author        = {Eisenbud, David and Sturmfels, Bernd},
  title         = {Binomial ideals},
  journal       = {Duke Math. J.},
  fjournal      = {Duke Mathematical Journal},
  volume        = {84},
  year          = {1996},
  number        = {1},
  pages         = {1--45},
  doi           = {10.1215/S0012-7094-96-08401-X},
  url           = {https://doi.org/10.1215/S0012-7094-96-08401-X}
}

@Article{Fau99,
  title         = {A new efficient algorithm for computing Gröbner bases
                  (F4)},
  author        = {Faugère, Jean-Charles},
  url           = {https://hal.archives-ouvertes.fr/hal-01148855},
  journal       = {Journal of Pure and Applied Algebra},
  publisher     = {Elsevier},
  volume        = {139},
  number        = {1--3},
  pages         = {61--88},
  year          = {1999},
  doi           = {10.1016/S0022-4049(99)00005-5}
}

@Book{Ful69,
  author        = {Fulton, William},
  title         = {Algebraic curves. An introduction to algebraic geometry},
  series        = {Mathematics Lecture Note Series},
  note          = {Notes written with the collaboration of Richard Weiss},
  publisher     = {W. A. Benjamin, Inc., New York-Amsterdam},
  year          = {1969},
  pages         = {xiii+226}
}

@InProceedings{GHJ16,
  author        = {Gawrilow, Ewgenij and Hampe, Simon and Joswig, Michael},
  editor        = {Greuel, Gert-Martin and Koch, Thorsten and Paule, Peter
                  and Sommese, Andrew},
  title         = {The polymake XML File Format},
  booktitle     = {Mathematical Software -- ICMS 2016},
  year          = {2016},
  publisher     = {Springer International Publishing},
  address       = {Cham},
  pages         = {403--410}
}

@InCollection{GJ00,
  author        = {Gawrilow, Ewgenij and Joswig, Michael},
  title         = {polymake: a Framework for Analyzing Convex Polytopes},
  pages         = {43--74},
  editor        = {Kalai, Gil and Ziegler, Günter M.},
  booktitle     = {Polytopes --- Combinatorics and Computation},
  publisher     = {Birkhäuser},
  year          = {2000},
  url           = {https://doi.org/10.1007/978-3-0348-8438-9_2},
  note          = {https://polymake.org}
}

@Book{GLS07,
  author        = {Greuel, G.-M. and Lossen, C. and Shustin, E.},
  title         = {Introduction to Singularities and Deformations},
  series        = {Springer Monographs in Mathematics},
  publisher     = {Springer-Verlag, Berlin},
  year          = {2007},
  pages         = {xii+471},
  doi           = {10.1007/3-540-28419-2},
  mrnumber      = {2290112}
}

@Article{GLS10,
  author        = {Greuel, Gert-Martin and Laplagne, Santiago and Seelisch,
                  Frank},
  title         = {Normalization of rings},
  journal       = {J. Symbolic Comput.},
  fjournal      = {Journal of Symbolic Computation},
  volume        = {45},
  year          = {2010},
  number        = {9},
  pages         = {887--901},
  doi           = {10.1016/j.jsc.2010.04.002},
  url           = {https://doi.org/10.1016/j.jsc.2010.04.002}
}

@Book{GP08,
  author        = {Greuel, Gert-Martin and Pfister, Gerhard},
  title         = {A Singular introduction to commutative algebra. With
                  contributions by Olaf Bachmann, Christoph Lossen and Hans
                  Schönemann. 2nd extended ed.},
  note          = {With 1 CD-ROM (Windows, Macintosh and UNIX)},
  publisher     = {Springer, Berlin},
  year          = {2008},
  pages         = {xx+689},
  doi           = {10.1007/978-3-540-73542-7},
  url           = {https://doi.org/10.1007/978-3-540-73542-7}
}

@InCollection{GTZ88,
  author        = {Gianni, Patrizia and Trager, Barry and Zacharias, Gail},
  title         = {Gröbner bases and primary decomposition of polynomial
                  ideals},
  booktitle     = {Computational aspects of commutative algebra},
  journal       = {J. Symbolic Comput.},
  fjournal      = {Journal of Symbolic Computation},
  publisher     = {Elsevier Ltd, Oxford},
  volume        = {6},
  year          = {1988},
  pages         = {149--167},
  doi           = {10.1016/S0747-7171(88)80040-3},
  url           = {https://doi.org/10.1016/S0747-7171(88)80040-3}
}

@Misc{Gat18,
  author        = {Gathmann, Andreas},
  title         = {Class notes „Plane Algebraic Curves” (SS 2018)},
  url           = {https://www.mathematik.uni-kl.de/~gathmann/en/curves.php},
  year          = 2018
}

@Book{HEO05,
  author        = {Holt, Derek F. and Eick, Bettina and O'Brien, Eamonn A.},
  title         = {Handbook of computational group theory},
  series        = {Discrete Mathematics and its Applications (Boca Raton)},
  publisher     = {Chapman & Hall/CRC, Boca Raton, FL},
  year          = {2005},
  pages         = {xvi+514},
  doi           = {10.1201/9781420035216},
  url           = {https://doi.org/10.1201/9781420035216}
}

@Book{Har77,
  author        = {Hartshorne, Robin},
  title         = {Algebraic Geometry},
  series        = {Graduate Texts in Mathematics},
  publisher     = {Springer-Verlag, New York},
  year          = {1977},
  pages         = {xvi+496},
  doi           = {10.1007/978-1-4757-3849-0},
  url           = {https://doi.org/10.1007/978-1-4757-3849-0}
}

@Book{Hup67,
  author        = {Huppert, B.},
  title         = {Endliche Gruppen. I},
  series        = {Die Grundlehren der mathematischen Wissenschaften},
  volume        = {134},
  publisher     = {Springer-Verlag, Berlin-New York},
  year          = {1967},
  pages         = {xii+793},
  doi           = {10.1007/978-3-642-64981-3},
  url           = {https://doi.org/10.1007/978-3-642-64981-3}
}

@Book{JLPW95,
  author        = {Jansen, C. and Lux, K. and Parker, R. and Wilson, R.},
  title         = {An atlas of {B}rauer characters},
  publisher     = {The Clarendon Press Oxford University Press},
  series        = {London Mathematical Society Monographs. New Series},
  volume        = {11},
  address       = {New York},
  year          = {1995},
  pages         = {xviii+327},
  note          = {Appendix 2 by T. Breuer and S. Norton, Oxford Science
                  Publications},
  mrnumber      = {1367961 (96k:20016)}
}

@Book{JP00,
  author        = {de Jong, Theo and Pfister, Gerhard},
  title         = {Local Analytic Geometry},
  series        = {Advanced Lectures in Mathematics},
  publisher     = {Vieweg+Teubner Verlag},
  year          = {2000},
  pages         = {xi+384},
  doi           = {10.1007/978-3-322-90159-0},
  url           = {https://doi.org/10.1007/978-3-322-90159-0}
}

@Book{JT13,
  author        = {Joswig, Michael and Theobald, Thorsten},
  title         = {Polyhedral and algebraic methods in computational
                  geometry},
  series        = {Universitext},
  note          = {Revised and updated translation of the 2008 German
                  original},
  publisher     = {Springer, London},
  year          = {2013},
  pages         = {x+250},
  doi           = {10.1007/978-1-4471-4817-3},
  url           = {https://doi.org/10.1007/978-1-4471-4817-3}
}

@InCollection{KL91,
  author        = {Krick, Teresa and Logar, Alessandro},
  title         = {An algorithm for the computation of the radical of an
                  ideal in the ring of polynomials},
  booktitle     = {Applied algebra, algebraic algorithms and error-correcting
                  codes (New Orleans, LA, 1991)},
  series        = {Lecture Notes in Comput. Sci.},
  volume        = {539},
  pages         = {195--205},
  publisher     = {Springer, Berlin},
  year          = {1991},
  doi           = {10.1007/3-540-54522-0_108},
  url           = {https://doi.org/10.1007/3-540-54522-0_108}
}

@InProceedings{KLT20,
  author        = {Kaluba, Marek and Lorenz, Benjamin and Timme, Sascha},
  editor        = {Bigatti, Anna Maria and Carette, Jacques and Davenport,
                  James H. and Joswig, Michael and de Wolff, Timo},
  title         = {Polymake.jl: A New Interface to polymake},
  booktitle     = {Mathematical Software -- ICMS 2020},
  year          = {2020},
  publisher     = {Springer International Publishing},
  address       = {Cham},
  pages         = {377--385},
  doi           = {10.1007/978-3-030-52200-1_37},
  url           = {https://doi.org/10.1007/978-3-030-52200-1_37}
}

@Book{KR05,
  author        = {Kreuzer, Martin and Robbiano, Lorenzo},
  title         = {Computational commutative algebra. II},
  pages         = {x + 586},
  year          = {2005},
  publisher     = {Berlin: Springer},
  language      = {English},
  zbl           = {1090.13021}
}

@InCollection{KS99,
  author        = {Kemper, Gregor and Steel, Allan},
  title         = {Some algorithms in invariant theory of finite groups},
  booktitle     = {Computational methods for representations of groups and
                  algebras ({E}ssen, 1997)},
  series        = {Progr. Math.},
  volume        = {173},
  pages         = {267--285},
  publisher     = {Birkhäuser, Basel},
  year          = {1999}
}

@Article{Kah10,
  author        = {Kahle, Thomas},
  title         = {Decompositions of binomial ideals},
  journal       = {Ann. Inst. Statist. Math.},
  fjournal      = {Annals of the Institute of Statistical Mathematics},
  volume        = {62},
  year          = {2010},
  number        = {4},
  pages         = {727--745},
  doi           = {10.1007/s10463-010-0290-9},
  url           = {https://doi.org/10.1007/s10463-010-0290-9}
}

@Article{Kem02,
  author        = {Kemper, Gregor},
  title         = {The calculation of radical ideals in positive
                  characteristic},
  journal       = {J. Symbolic Comput.},
  fjournal      = {Journal of Symbolic Computation},
  volume        = {34},
  year          = {2002},
  number        = {3},
  pages         = {229--238},
  doi           = {10.1006/jsco.2002.0560},
  url           = {https://doi.org/10.1006/jsco.2002.0560}
}

@Article{Kem99,
  author        = {Kemper, Gregor},
  title         = {An algorithm to calculate optimal homogeneous systems of
                  parameters},
  journal       = {J. Symbolic Comput.},
  fjournal      = {Journal of Symbolic Computation},
  volume        = {27},
  year          = {1999},
  number        = {2},
  pages         = {171--184},
  doi           = {10.1006/jsco.1998.0247},
  url           = {https://doi.org/10.1006/jsco.1998.0247}
}

@Article{Kin13,
  author        = {King, Simon},
  title         = {Minimal generating sets of non-modular invariant rings of
                  finite groups},
  fjournal      = {Journal of Symbolic Computation},
  journal       = {J. Symb. Comput.},
  volume        = {48},
  pages         = {101--109},
  year          = {2013},
  publisher     = {Elsevier (Academic Press), London},
  language      = {English},
  doi           = {10.1016/j.jsc.2012.05.002}
}

@Book{Knu11,
  author        = {Knuth, Donald E.},
  title         = {The art of computer programming. {V}ol. 4{A}.
                  {C}ombinatorial algorithms. {P}art 1},
  publisher     = {Addison-Wesley, Upper Saddle River, NJ},
  year          = {2011},
  pages         = {xv+883}
}

@Book{Koz08,
  author        = {Kozlov, Dmitry},
  title         = {Combinatorial algebraic topology},
  series        = {Algorithms and Computation in Mathematics},
  volume        = {21},
  publisher     = {Springer, Berlin},
  year          = {2008},
  doi           = {10.1007/978-3-540-71962-5},
  url           = {https://doi.org/10.1007/978-3-540-71962-5}
}

@Book{LN97,
  author        = {Lidl, Rudolf and Niederreiter, Harald},
  title         = {Finite fields},
  series        = {Encyclopedia of Mathematics and its Applications},
  volume        = {20},
  edition       = {Second},
  note          = {With a foreword by P. M. Cohn},
  publisher     = {Cambridge University Press, Cambridge},
  year          = {1997},
  pages         = {xiv+755}
}

<<<<<<< HEAD
=======
@Book{MS05,
  author        = {Miller, Ezra and Sturmfels, Bernd},
  title         = {Combinatorial commutative algebra},
  fjournal      = {Graduate Texts in Mathematics},
  journal       = {Grad. Texts Math.},
  volume        = {227},
  pages         = {xiv + 417},
  year          = {2005},
  publisher     = {New York, NY: Springer},
  language      = {English},
  doi           = {10.1007/b138602},
  zbl           = {1066.13001}
}

@Book{MS15,
  author        = {Diane {Maclagan} and Bernd {Sturmfels}},
  title         = {{Introduction to tropical geometry}},
  fjournal      = {{Graduate Studies in Mathematics}},
  journal       = {{Grad. Stud. Math.}},
  volume        = {161},
  pages         = {xii + 363},
  year          = {2015},
  publisher     = {Providence, RI: American Mathematical Society (AMS)},
  language      = {English}
}

>>>>>>> 113c3180
@Book{Mar18,
  author        = {Marcus, Daniel A.},
  title         = {Number fields},
  series        = {Universitext},
  note          = {Second edition of [ MR0457396], With a foreword by Barry
                  Mazur},
  publisher     = {Springer, Cham},
  year          = {2018},
  pages         = {xviii+203},
  doi           = {10.1007/978-3-319-90233-3},
  url           = {https://doi.org/10.1007/978-3-319-90233-3}
}

@Article{OMdCS00,
  author        = {Ojeda Martínez de Castilla, Ignacio and Sánchez, Ramón
                  Peidra},
  title         = {Cellular binomial ideals. Primary decomposition of
                  binomial ideals},
  journal       = {J. Symbolic Comput.},
  fjournal      = {Journal of Symbolic Computation},
  volume        = {30},
  year          = {2000},
  number        = {4},
  pages         = {383--400},
  bibkey        = {{OMdCS00}},
  doi           = {10.1006/jsco.1999.0413},
  url           = {https://doi.org/10.1006/jsco.1999.0413}
}

@Article{PSS11,
  author        = {Pfister, Gerhard and Sadiq, Afshan and Steidel, Stefan},
  title         = {An algorithm for primary decomposition in polynomial rings
                  over the integers},
  journal       = {Cent. Eur. J. Math.},
  fjournal      = {Central European Journal of Mathematics},
  volume        = {9},
  year          = {2011},
  number        = {4},
  pages         = {897--904},
  doi           = {10.2478/s11533-011-0037-8},
  url           = {https://doi.org/10.2478/s11533-011-0037-8}
}

@Book{PZ97,
  author        = {Pohst, M. and Zassenhaus, H.},
  title         = {Algorithmic algebraic number theory},
  series        = {Encyclopedia of Mathematics and its Applications},
  volume        = {30},
  note          = {Revised reprint of the 1989 original},
  publisher     = {Cambridge University Press, Cambridge},
  year          = {1997},
  pages         = {xiv+499}
}

@article{Shim2018,
author = {Ichiro Shimada},
title = {{Connected Components of the Moduli of Elliptic $K3$ Surfaces}},
volume = {67},
journal = {Michigan Mathematical Journal},
number = {3},
publisher = {University of Michigan, Department of Mathematics},
pages = {511 -- 559},
year = {2018},
doi = {10.1307/mmj/1528941621},
URL = {https://doi.org/10.1307/mmj/1528941621}
}


@Article{SY96,
  author        = {Shimoyama, Takeshi and Yokoyama, Kazuhiro},
  title         = {Localization and primary decomposition of polynomial
                  ideals},
  journal       = {J. Symbolic Comput.},
  fjournal      = {Journal of Symbolic Computation},
  volume        = {22},
  year          = {1996},
  number        = {3},
  pages         = {247--277},
  doi           = {10.1006/jsco.1996.0052},
  url           = {https://doi.org/10.1006/jsco.1996.0052}
}

@InCollection{Ste91,
  author        = {Stevens, Jan},
  title         = {On the versal deformation of cyclic quotient
                  singularities},
  booktitle     = {Singularity theory and its applications, {P}art {I}
                  ({C}oventry, 1988/1989)},
  series        = {Lecture Notes in Math.},
  volume        = {1462},
  pages         = {302--319},
  publisher     = {Springer, Berlin},
  year          = {1991},
  doi           = {10.1007/BFb0086390},
  url           = {https://doi.org/10.1007/BFb0086390}
}

@Book{Stu93,
  author        = {Sturmfels, Bernd},
  title         = {Algorithms in invariant theory},
  series        = {Texts and Monographs in Symbolic Computation},
  publisher     = {Springer-Verlag, Vienna},
  year          = {1993},
  pages         = {vi+197},
  doi           = {10.1007/978-3-7091-4368-1},
  url           = {https://doi.org/10.1007/978-3-7091-4368-1}
}

@Article{Tay87,
  author        = {Taylor, D. E.},
  title         = {Pairs of Generators for Matrix Groups. I},
  journal       = {The Cayley Bulletin},
  volume        = {3},
  year          = {1987},
  pages         = {76--85},
  url           = {https://arxiv.org/abs/2201.09155}
}

@Book{Was08,
  author        = {Washington, Lawrence C.},
  title         = {Elliptic curves},
  series        = {Discrete Mathematics and its Applications (Boca Raton)},
  edition       = {Second},
  note          = {Number theory and cryptography},
  publisher     = {Chapman & Hall/CRC, Boca Raton, FL},
  year          = {2008},
  pages         = {xviii+513},
  doi           = {10.1201/9781420071474},
  url           = {https://doi.org/10.1201/9781420071474}
}

@Article{Wil13,
  author        = {Wilson, James B.},
  title         = {Optimal algorithms of Gram-Schmidt type},
  journal       = {Linear Algebra Appl.},
  fjournal      = {Linear Algebra and its Applications},
  volume        = {438},
  year          = {2013},
  number        = {12},
  pages         = {4573--4583},
  doi           = {10.1016/j.laa.2013.02.026},
  url           = {https://doi.org/10.1016/j.laa.2013.02.026}
}

@Book{Zie95,
  author        = {Ziegler, Günter M.},
  title         = {Lectures on polytopes},
  series        = {Graduate Texts in Mathematics},
  volume        = {152},
  publisher     = {Springer-Verlag, New York},
  year          = {1995},
  pages         = {x+370},
  doi           = {10.1007/978-1-4613-8431-1},
  url           = {https://doi.org/10.1007/978-1-4613-8431-1}
}<|MERGE_RESOLUTION|>--- conflicted
+++ resolved
@@ -701,8 +701,6 @@
   pages         = {xiv+755}
 }
 
-<<<<<<< HEAD
-=======
 @Book{MS05,
   author        = {Miller, Ezra and Sturmfels, Bernd},
   title         = {Combinatorial commutative algebra},
@@ -729,7 +727,6 @@
   language      = {English}
 }
 
->>>>>>> 113c3180
 @Book{Mar18,
   author        = {Marcus, Daniel A.},
   title         = {Number fields},
