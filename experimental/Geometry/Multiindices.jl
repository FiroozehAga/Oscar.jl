--- conflicted
+++ resolved
@@ -181,18 +181,10 @@
   if n != alpha.n
     error( "number of variables not compatible." )
   end
-<<<<<<< HEAD
   if n == 0 
     return Int(1)
   end
-  result = one(parent(x[1]))
-  for k in (1:n)
-    result = result * x[k]^(alpha.a[k])
-  end
-  return result
-=======
-  return prod(k -> x[k]^alpha.a[k], 1:n)
->>>>>>> 02aa8e0d
+  return prod(k -> x[k]^(alpha.a[k]), 1:n)
 end
 
 function linear_index( alpha::HomogMultiindex ) 
